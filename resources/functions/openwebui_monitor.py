--- conflicted
+++ resolved
@@ -178,12 +178,7 @@
             if self.valves.show_tokens:
                 stats_array.append(self.get_text("tokens", input=input_tokens, output=output_tokens))
 
-<<<<<<< HEAD
-            # 计算耗时（如果有start_time）
             if self.start_time and self.valves.show_spend_time:
-=======
-            if self.start_time:
->>>>>>> 2608cc35
                 elapsed_time = time.time() - self.start_time
                 stats_array.append(self.get_text("time_spent", time=elapsed_time))
                 
